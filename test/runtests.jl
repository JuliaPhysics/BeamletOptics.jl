--- conflicted
+++ resolved
@@ -520,11 +520,7 @@
         
         tg = BeamTestGroup(BMO.Beam(pos, dir, lambda))
         
-<<<<<<< HEAD
-        @test BMO.position(tg) == pos
-=======
         @test position(tg) == pos
->>>>>>> e3443ff0
         @test BMO.direction(tg) == dir
         @test BMO.wavelength(tg) == lambda
         
@@ -549,22 +545,14 @@
         
         @testset "Testing point source getters" begin
             @test BMO.numerical_aperture(source) == NA
-<<<<<<< HEAD
-            @test BMO.position(source) == pos
-=======
             @test position(source) == pos
->>>>>>> e3443ff0
             @test BMO.direction(source) ≈ normalize(dir)
         end
         
         @testset "Testing point source max. spread" begin
             last_ray = first(BMO.rays(last(BMO.beams(source))))
             @test BMO.angle3d(dir, BMO.direction(last_ray)) ≈ alpha atol = 1e-14
-<<<<<<< HEAD
-            @test BMO.position(last_ray) == pos
-=======
             @test position(last_ray) == pos
->>>>>>> e3443ff0
             @test length(BMO.beams(source)) == num_rays
         end
         
@@ -605,11 +593,7 @@
         
         @testset "Testing coll. source getters" begin 
             @test BMO.diameter(source) == diameter
-<<<<<<< HEAD
-            @test BMO.position(source) == pos
-=======
             @test position(source) == pos
->>>>>>> e3443ff0
             @test BMO.direction(source) == dir
             @test BMO.wavelength(source) == 1e-6
         end
@@ -617,21 +601,13 @@
         @testset "Testing coll. source max. spread diameter" begin
             last_ray = first(BMO.rays(last(BMO.beams(source))))
             @test BMO.direction(last_ray) == dir
-<<<<<<< HEAD
-            @test norm(BMO.position(last_ray) - pos) ≈ diameter/2
-=======
             @test norm(position(last_ray) - pos) ≈ diameter/2
->>>>>>> e3443ff0
             @test length(BMO.beams(source)) == num_rays
         end
         
         @testset "Testing coll. source generated positions" begin
             # Test for center ray 0 offset, generated radii
-<<<<<<< HEAD
-            positions = BMO.position.(first.(BMO.rays.(BMO.beams(source))))
-=======
             positions = position.(first.(BMO.rays.(BMO.beams(source))))
->>>>>>> e3443ff0
             radii = norm.(positions .- Ref(pos))
             generated_pos = unique(round.(radii, digits=11))
             required_pos = LinRange(0, diameter/2, num_rings)
@@ -2537,15 +2513,12 @@
     end
 end
 
-<<<<<<< HEAD
-=======
 @testset "Render" begin
     axis = nothing
     cube = BMO.CubeMesh(1)
     @test_throws BMO.MissingBackendError render!(axis, cube)
 end
 
->>>>>>> e3443ff0
 @testset "Double Gauss lens" begin
     """Tests hit distance to detector origin"""
     function test_coma(pd::Spotdetector; atol=7e-5)
@@ -2565,21 +2538,12 @@
     40.01e-3, λ -> 1.57046, λ -> 1.64128)
     l6 = SphericalLens(1063.24e-3, -48.88e-3, 6.73e-3, 45.11e-3, λ -> 1.62286)
     # Calculate translation distances
-<<<<<<< HEAD
-    l_23 = BMO.thickness(l1) + 0.38e-3
-    l_45 = l_23 + BMO.thickness(l23) + 9.14e-3 + 13.36e-3
-    l_6 = l_45 + BMO.thickness(l45) + 0.38e-3
-    # Corresponds to back focal length of f=59.21 mm on y-axis from link above + "error" δf
-    δf = 7e-4
-    f_z = l_6 + BMO.thickness(l6.shape) + 58.21e-3 + δf
-=======
     l_23 = thickness(l1) + 0.38e-3
     l_45 = l_23 + thickness(l23) + 9.14e-3 + 13.36e-3
     l_6 = l_45 + thickness(l45) + 0.38e-3
     # Corresponds to back focal length of f=59.21 mm on y-axis from link above + "error" δf
     δf = 7e-4
     f_z = l_6 + thickness(l6.shape) + 58.21e-3 + δf
->>>>>>> e3443ff0
     translate3d!(l23, [0, l_23, 0])
     translate3d!(l45, [0, l_45, 0])
     translate3d!(l6, [0, l_6, 0])
@@ -2598,13 +2562,8 @@
     
     @testset "Test with collimated source" begin    
         ## Test against back focal length as per source above
-<<<<<<< HEAD
-        dir = BMO.orientation(double_gauss)[:, 2] # rotated collimated ray direction
-        pos = BMO.position(l1) - 0.05 * dir # rotated collimated ray position    
-=======
         dir = orientation(double_gauss)[:, 2] # rotated collimated ray direction
         pos = position(l1) - 0.05 * dir # rotated collimated ray position    
->>>>>>> e3443ff0
         source = CollimatedSource(pos, dir, 0.04, 486.0e-9, num_rays=1000, num_rings=10)
         solve_system!(system, source)    
         @test test_coma(detector, atol=2e-5)
