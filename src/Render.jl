abstract type RenderException <: Exception end

message(e::RenderException) = e.msg
showerror(io::IO, e::RenderException) = print(io, message(e))

"""
    MissingBackendError

Custom `Exception` type that indicates that the `Makie` extension of `BeamletOptics` has not been loaded correctly.
"""
mutable struct MissingBackendError <: RenderException
    msg::String
    function MissingBackendError()
        msg = "It appears no suitable Makie backend is loaded in this session."
        return new(msg)
    end
end

"""A collection of all types from BMO which might be renderable in principle."""
const _RenderTypes = Union{
    AbstractRay,
    AbstractBeam,
    AbstractShape,
    AbstractObject,
    AbstractObjectGroup,
    AbstractSystem,
}

"""
    render!(axis, thing; kwargs...)

The `render!` function allows for the visualization of optical system and beams under the condition that a suitable backend is loaded.
This means that either one of the following packages must be loaded in combination with `BeamletOptics` via `using`:

1. GLMakie 
    - preferred for 3D viewing
    - use `LScene` or `Axis3` environments
2. CairoMakie 
    - preferred for the generation of high-quality .pngs
    - only `Axis3` is supported

If no suitable backend is loaded, a [`MissingBackendError`](@ref) will be thrown.

# Implementations reqs.

All concrete implementations of `render!` must adhere to the following minimal interface:

`render!(axis, thing; kwargs...)`

- `axis`: an axis type of the union of `LScene` or `Axis3`
- `thing`: an abstract or concrete object or beam type
- `kwargs`: custom or `Makie` keyword arguments that are passed to the underlying backend

Refer to the `BeamletOptics` extension docs for `Makie` for more information.
"""
<<<<<<< HEAD
function render_beam!(axis,
        gauss::GaussianBeamlet{T};
        color = :red,
        flen = 0.1,
        show_beams = false,
        r_res = 50,
        z_res = 100) where {T}
    for child in PreOrderDFS(gauss)
        # Length tracking variable
        p = AbstractTrees.parent(child)
        if isnothing(p)
            l = zero(T)
        else
            l = length(p)
        end
        # Render each ray segment
        for ray in rays(child.chief)
            # Generate local u, v coords
            if isnothing(intersection(ray))
                u = LinRange(0, flen, z_res)
            else
                u = LinRange(0, length(ray), z_res)
            end
            v = LinRange(0, 2π, r_res)
            # Calculate beam surface at origin along y-axis
            w = gauss_parameters(child, u .+ l)[1]
            X = [w[i] * cos(v) for (i, u) in enumerate(u), v in v]
            Y = [u for u in u, v in v]
            Z = [w[i] * sin(v) for (i, u) in enumerate(u), v in v]
            # Transform into world coords
            R = align3d([0, 1, 0], ray.dir)
            Xt = R[1, 1] * X + R[1, 2] * Y + R[1, 3] * Z .+ ray.pos[1]
            Yt = R[2, 1] * X + R[2, 2] * Y + R[2, 3] * Z .+ ray.pos[2]
            Zt = R[3, 1] * X + R[3, 2] * Y + R[3, 3] * Z .+ ray.pos[3]
            render_surface!(axis, Xt, Yt, Zt; transparency = true, colormap = [color, color])
            # Bump length tracker
            if !isnothing(intersection(ray))
                l += length(ray)
            end
        end
        # Optionally, plot generating rays
        if show_beams
            render_beam!(axis, child.chief, flen = flen, color = :red)
            render_beam!(axis, child.divergence, flen = flen, color = :green)
            render_beam!(axis, child.waist, flen = flen, color = :blue)
        end
    end
    return nothing
end
render_surface!(::Any, X, Y, Z; kwargs...) = nothing

"""
    render_object_normals!(axis, mesh::Mesh; l=0.01)

Helper function to visualize the `mesh` normals of an object. The normals are displayed with a standard `l`ength of 0.01
"""
function render_object_normals!(axis, mesh::Mesh; l = 0.01)
    for fID in 1:size(mesh.faces)[1]
        nml = normal3d(mesh, fID)
        pos = @view mesh.vertices[mesh.faces[fID, 1], :]
        vec = pos + l * nml
        _render_object_normal!(axis, pos, vec; color=:blue)
    end
    return nothing
end
_render_object_normal!(::Any, ::AbstractVector, ::AbstractVector; color = :blue) = nothing

function render_beam!(axis, agb::AstigmaticGaussianBeamlet; flen = 0.1)
    # placeholder render
    render_beam!(axis, agb.c, flen = flen, color = :black)
    render_beam!(axis, agb.wxp, flen = flen, color = :green)
    render_beam!(axis, agb.wxm, flen = flen, color = :green)
    render_beam!(axis, agb.dxp, flen = flen, color = :green)
    render_beam!(axis, agb.dxm, flen = flen, color = :green)
    render_beam!(axis, agb.wyp, flen = flen, color = :red)
    render_beam!(axis, agb.wym, flen = flen, color = :red)
    render_beam!(axis, agb.dyp, flen = flen, color = :red)
    render_beam!(axis, agb.dym, flen = flen, color = :red)
end
=======
render!(::Any, ::_RenderTypes, kwargs...) = throw(MissingBackendError())
>>>>>>> c18e778a
<|MERGE_RESOLUTION|>--- conflicted
+++ resolved
@@ -53,86 +53,4 @@
 
 Refer to the `BeamletOptics` extension docs for `Makie` for more information.
 """
-<<<<<<< HEAD
-function render_beam!(axis,
-        gauss::GaussianBeamlet{T};
-        color = :red,
-        flen = 0.1,
-        show_beams = false,
-        r_res = 50,
-        z_res = 100) where {T}
-    for child in PreOrderDFS(gauss)
-        # Length tracking variable
-        p = AbstractTrees.parent(child)
-        if isnothing(p)
-            l = zero(T)
-        else
-            l = length(p)
-        end
-        # Render each ray segment
-        for ray in rays(child.chief)
-            # Generate local u, v coords
-            if isnothing(intersection(ray))
-                u = LinRange(0, flen, z_res)
-            else
-                u = LinRange(0, length(ray), z_res)
-            end
-            v = LinRange(0, 2π, r_res)
-            # Calculate beam surface at origin along y-axis
-            w = gauss_parameters(child, u .+ l)[1]
-            X = [w[i] * cos(v) for (i, u) in enumerate(u), v in v]
-            Y = [u for u in u, v in v]
-            Z = [w[i] * sin(v) for (i, u) in enumerate(u), v in v]
-            # Transform into world coords
-            R = align3d([0, 1, 0], ray.dir)
-            Xt = R[1, 1] * X + R[1, 2] * Y + R[1, 3] * Z .+ ray.pos[1]
-            Yt = R[2, 1] * X + R[2, 2] * Y + R[2, 3] * Z .+ ray.pos[2]
-            Zt = R[3, 1] * X + R[3, 2] * Y + R[3, 3] * Z .+ ray.pos[3]
-            render_surface!(axis, Xt, Yt, Zt; transparency = true, colormap = [color, color])
-            # Bump length tracker
-            if !isnothing(intersection(ray))
-                l += length(ray)
-            end
-        end
-        # Optionally, plot generating rays
-        if show_beams
-            render_beam!(axis, child.chief, flen = flen, color = :red)
-            render_beam!(axis, child.divergence, flen = flen, color = :green)
-            render_beam!(axis, child.waist, flen = flen, color = :blue)
-        end
-    end
-    return nothing
-end
-render_surface!(::Any, X, Y, Z; kwargs...) = nothing
-
-"""
-    render_object_normals!(axis, mesh::Mesh; l=0.01)
-
-Helper function to visualize the `mesh` normals of an object. The normals are displayed with a standard `l`ength of 0.01
-"""
-function render_object_normals!(axis, mesh::Mesh; l = 0.01)
-    for fID in 1:size(mesh.faces)[1]
-        nml = normal3d(mesh, fID)
-        pos = @view mesh.vertices[mesh.faces[fID, 1], :]
-        vec = pos + l * nml
-        _render_object_normal!(axis, pos, vec; color=:blue)
-    end
-    return nothing
-end
-_render_object_normal!(::Any, ::AbstractVector, ::AbstractVector; color = :blue) = nothing
-
-function render_beam!(axis, agb::AstigmaticGaussianBeamlet; flen = 0.1)
-    # placeholder render
-    render_beam!(axis, agb.c, flen = flen, color = :black)
-    render_beam!(axis, agb.wxp, flen = flen, color = :green)
-    render_beam!(axis, agb.wxm, flen = flen, color = :green)
-    render_beam!(axis, agb.dxp, flen = flen, color = :green)
-    render_beam!(axis, agb.dxm, flen = flen, color = :green)
-    render_beam!(axis, agb.wyp, flen = flen, color = :red)
-    render_beam!(axis, agb.wym, flen = flen, color = :red)
-    render_beam!(axis, agb.dyp, flen = flen, color = :red)
-    render_beam!(axis, agb.dym, flen = flen, color = :red)
-end
-=======
-render!(::Any, ::_RenderTypes, kwargs...) = throw(MissingBackendError())
->>>>>>> c18e778a
+render!(::Any, ::_RenderTypes, kwargs...) = throw(MissingBackendError())