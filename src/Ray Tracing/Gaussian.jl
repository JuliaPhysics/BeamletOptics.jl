"""
    GaussianBeamlet{T} <: AbstractBeam{T, Ray{T}}

<<<<<<< HEAD
Ray representation of the **stigmatic** Gaussian beam as per J. Arnaud (1985). The beam quality `M2` is fully considered via the divergence angle. 
Formalism for beam parameter calculation based on publications:

**Jacques Arnaud, "Representation of Gaussian beams by complex rays," Appl. Opt. 24, 538-543 (1985)**

and

**Donald DeJager and Mark Noethen, "Gaussian beam parameters that use Coddington-based Y-NU paraprincipal ray tracing," Appl. Opt. 31, 2199-2205 (1992)**

# Fields

- `id`: beam ID (uuid4)
- `chief`: a [`Beam`](@ref) of [`Ray`](@ref)s to store the chief ray
- `waist`: a [`Beam`](@ref) of [`Ray`](@ref)s to store the waist ray
- `divergence`: a [`Beam`](@ref) of [`Ray`](@ref)s to store the divergence ray
- `λ`: beam wavelength in [m]
- `w0`: local beam waist radius in [m]
- `E0`: complex field value in [V/m]
- `parent`: reference to the parent beam, if any ([`Nullable`](@ref) to account for the root beam which has no parent)
- `children`: vector of child beams, each child beam represents a branching or bifurcation of the original beam, i.e. beam-splitting

# Additional information

!!! info "Beam parameters"
    Parameters of the beam, e.g. ``w(z)`` or ``R(z)``, can be obtained through the [`gauss_parameters`](@ref) function.

!!! warning "Astigmatism and abberations"
    It is assumed, but not forbidden, that the optical system contains non-symmetric optical elements that cause the beam to obtain
    astigmatism or higher-order abberations. These can not be represented by the `GaussianBeamlet`.
    Refer to **FIXME** for more information.
=======
Ray representation of the **stigmatic** Gaussian beam as per J. Arnaud (1985).
The beam quality `M2` is fully considered via the divergence angle.
>>>>>>> 7fdd995e
"""
mutable struct GaussianBeamlet{T} <: AbstractBeam{T, Ray{T}}
    id::UUID
    chief::Beam{T, Ray{T}}
    waist::Beam{T, Ray{T}}
    divergence::Beam{T, Ray{T}}
    λ::T
    w0::T
    E0::Complex{T}
    parent::Nullable{GaussianBeamlet{T}}
    children::Vector{GaussianBeamlet{T}}
end

function GaussianBeamlet(chief::Beam{T, Ray{T}},
        waist::Beam{T, Ray{T}},
        div::Beam{T, Ray{T}},
        λ::T,
        w0::T,
        E0::Complex{T}) where {T <: Real}
    return GaussianBeamlet{T}(uuid4(),
        chief,
        waist,
        div,
        λ,
        w0,
        E0,
        nothing,
        Vector{GaussianBeamlet{T}}())
end

struct GaussianBeamletInteraction{R <: Real} <: AbstractInteraction
    chief::BeamInteraction{R}
    waist::BeamInteraction{R}
    divergence::BeamInteraction{R}
end

hint(interaction::GaussianBeamletInteraction) = hint(interaction.chief)

wavelength(beam::GaussianBeamlet) = beam.λ
beam_waist(beam::GaussianBeamlet) = beam.w0
beam_amplitude(beam::GaussianBeamlet) = beam.E0

Base.length(gauss::GaussianBeamlet; opl::Bool=false) = length(gauss.chief; opl)

"""
    parent!(beam::GaussianBeamlet, parent::GaussianBeamlet)

Ensures that the GaussianBeamlet knows about its parent beam. In addition, links the chief beams of child and parent.
Important for correct functioning of [`point_on_beam`](@ref) and [`length`](@ref).
"""
function parent!(child::GaussianBeamlet, parent::GaussianBeamlet)
    child.parent = parent
    child.chief.parent = parent.chief
    return nothing
end

function interact3d(system::AbstractSystem,
        object::AbstractObject,
        gauss::GaussianBeamlet{R},
        ray_id::Int) where {R}
    i_c = interact3d(system, object, gauss.chief, rays(gauss.chief)[ray_id])
    i_w = interact3d(system, object, gauss.waist, rays(gauss.waist)[ray_id])
    i_d = interact3d(system, object, gauss.divergence, rays(gauss.divergence)[ray_id])
    if any(isnothing, (i_c, i_w, i_d))
        return nothing
    end
    return GaussianBeamletInteraction{R}(i_c, i_w, i_d)
end

function Base.push!(gauss::GaussianBeamlet{T},
        interaction::GaussianBeamletInteraction{T}) where {T}
    push!(gauss.chief, interaction.chief)
    push!(gauss.waist, interaction.waist)
    push!(gauss.divergence, interaction.divergence)
    return nothing
end

function Base.replace!(gauss::GaussianBeamlet{T},
        interaction::GaussianBeamletInteraction{T},
        index::Int) where {T}
    replace!(gauss.chief, interaction.chief, index)
    replace!(gauss.waist, interaction.waist, index)
    replace!(gauss.divergence, interaction.divergence, index)
    return nothing
end

function _modify_beam_head!(old::GaussianBeamlet{T},
        new::GaussianBeamlet{T}) where {T <: Real}
    _modify_beam_head!(old.chief, new.chief)
    _modify_beam_head!(old.waist, new.waist)
    _modify_beam_head!(old.divergence, new.divergence)
end

_last_beam_intersection(gauss::GaussianBeamlet) = intersection(last(rays(gauss.chief)))

"""
    GaussianBeamlet(chief::Ray{T}, λ=1000e-9, w0=1e-3; M2=1, P0=1e-3, support=[0, 0, 1])

Construct a Gaussian beamlet at its waist with a specified beam diameter.

# Arguments

- `chief`: Chief ray defining the origin of the Gaussian beamlet.
- `λ`: Wavelength of the beamlet in [m]. Default value is 1000 nm.
- `w0`: Beam waist (radius) in [m]. Default value is 1 mm.

# Keyword Arguments

- `M2`: beam quality factor
- `P0`: beam total power in [W]
- `support`: Support vector that can be adjusted for beamlet construction.
"""
function GaussianBeamlet(chief::Ray{T},
        λ = 1000e-9,
        w0 = 1e-3;
        M2 = 1,
        P0 = 1e-3,
        support = [0, 0, 1]) where {T}
    # Create orthogonal vector for construction purposes
    bob_the_builder = normal3d(direction(chief), support)
    # Divergence angle in rad
    θ = divergence_angle(λ, w0, M2)
    # Waist ray
    ξ = Ray(position(chief) + bob_the_builder * w0, direction(chief), λ)
    # Divergence ray
    div_dir = normalize(direction(chief) + bob_the_builder * tan(θ))
    η = Ray(position(chief), div_dir, λ)
    # Ensure that lambda is correct
    wavelength!(chief, λ)
    # Calculate E0 based on P0, assume zero initial phase offset
    I0 = 2 * P0 / (π * w0^2)
    E0 = electric_field(I0)
    return GaussianBeamlet(Beam(chief), Beam(ξ), Beam(η), λ, w0, E0)
end

point_on_beam(gauss::GaussianBeamlet, t::Real) = point_on_beam(gauss.chief, t)

"""
    paraprincipal_ray_parameters(c::AbstractRay, w::AbstractRay, d::AbstractRay, p0)

Calculates the heights and slopes of the waist and divergence ray as per the publication:

**DeJager, Donald, and Mark Noethen. "Gaussian beam parameters that use Coddington-based Y-Nu paraprincipal ray tracing." Applied Optics 31.13 (1992): 2199-2205.**

To calculate a signed slope in 3D, the vector between p0 and the orthogonal point on the div./waist ray is used as a reference, yielding an angle around 90°.
Larger than 90° is treated as a positive slope and vice versa. This method fails if the div. or waist ray height is zero, which occurs at beam waists!

# Arguments
- `c`: [`AbstractRay`](@ref) representing the chief ray
- `w`: [`AbstractRay`](@ref) representing the waist ray
- `d`: [`AbstractRay`](@ref) representing the divergence ray
- `p0`: point on chief ray for which the ray heights and slopes are calculated

# Returns
- `h_w`: waist ray height
- `s_w`: waist ray slope
- `h_d`: div. ray height
_ `s_d`: div. ray slope
"""
function paraprincipal_ray_parameters(c::AbstractRay, w::AbstractRay, d::AbstractRay, p0)
    # waist ray height and slope at point p0 along chief ray
    l = line_plane_distance3d(p0, direction(c), position(w), direction(w))
    y = position(w) + l * direction(w) - p0
    h_w = norm(y)
    y /= h_w
    s_w = tan(π / 2 - angle3d(y, direction(w)))
    # divergence ray height and slope at point p0 along chief ray
    l = line_plane_distance3d(p0, direction(c), position(d), direction(d))
    y = position(d) + l * direction(d) - p0
    h_d = norm(y)
    y /= h_d
    s_d = tan(π / 2 - angle3d(y, direction(d)))
    return h_w, s_w, h_d, s_d
end

"""
    gauss_parameters(c::AbstractRay, w::AbstractRay, d::AbstractRay, p0)

Calculates the parameters of the stigmatic Gaussian beam as described by D. DeJager (1992).

# Arguments
- `c`: [`AbstractRay`](@ref) representing the chief ray
- `w`: [`AbstractRay`](@ref) representing the waist ray
- `d`: [`AbstractRay`](@ref) representing the divergence ray
- `p0`: point on chief ray for which the ray heights and slopes are calculated

# Returns
- `w`: local radius
- `R`: curvature, i.e. 1/r where r is the radius of curvature
- `ψ`: Gouy phase (note that -atan definition is used)
- `w0`: local beam waist radius
- `Hn`: optical invariant H divided by ref. index n
"""
function gauss_parameters(c::AbstractRay, w::AbstractRay, d::AbstractRay, p0)
    # heights and slopes, optical invariant H/n
    h_w, s_w, h_d, s_d = paraprincipal_ray_parameters(c, w, d, p0) 
    Hn = abs(h_w * s_d - h_d * s_w)
    # beam parameters
    E_kt = h_d * s_d + h_w * s_w
    F_kt = sqrt(s_d^2 + s_w^2)
    w = sqrt(h_d^2 + h_w^2)
    R = E_kt / w^2
    z = E_kt / F_kt^2
    ψ = -atan(1, √(1 / (R * z) - 1))
    w0 = Hn / F_kt
    # Catch NaNs at beam waist and correct Gouy phase sign based on curvature sign
    isnan(R) ? R = zero(R) : nothing
    isnan(ψ) ? ψ = zero(ψ) : nothing
    isnan(w0) ? w0 = w : nothing
    R < 0 ? ψ = -ψ : nothing
    return w, R, ψ, w0, Hn
end

"""
    gauss_parameters(gauss::GaussianBeamlet, z; hint::=nothing)

Calculate the local waist radius and Gouy phase of an unastigmatic Gaussian beamlet at a specific distance `z` based on the method of J. Arnaud (1985) and D. DeJager (1992).

# Arguments
<<<<<<< HEAD

=======
>>>>>>> 7fdd995e
- `gauss`: the GaussianBeamlet for which parameters are to be calculated.
- `z`: the position along the beam at which to calculate the parameters.
- `hint`: an optional hint parameter `Union{Nothing, Tuple{Int, Vector{<:Real}}}` for the relevant point/index of the appropriate beam segment. If not provided, the function will automatically select the ray.

# Returns

- `w`: local radius
- `R`: curvature, i.e. 1/r where r is the radius of curvature
- `ψ`: Gouy phase (note that -atan definition is used)
- `w0`: local beam waist radius
"""
function gauss_parameters(gauss::GaussianBeamlet,
        z::Real;
        hint = nothing)
    if isnothing(hint)
        p0, index = point_on_beam(gauss, z)
    else
        p0, index = hint
    end
    
    chief = gauss.chief.rays[index]
    div = gauss.divergence.rays[index]
    waist = gauss.waist.rays[index]

    n = refractive_index(chief)
    λ = wavelength(gauss)

    w, R, ψ, w0, Hn = gauss_parameters(chief, waist, div, p0)
    
    # Test optical invariant
    if !isapprox(Hn, λ / π, atol = 1e-6)
        println("H/n not fulfilled at z=$z")
    end
    
    return w, R, ψ, w0
end

"""
    gauss_parameters(gauss::GaussianBeamlet, zs::AbstractArray)

Return the parameters of the `GaussianBeamlet` along the specified positions in `zs`.
"""
function gauss_parameters(gauss::GaussianBeamlet{G}, zs::AbstractArray) where {G}
    w = Vector{G}(undef, length(zs))
    R = Vector{G}(undef, length(zs))
    ψ = Vector{G}(undef, length(zs))
    w0 = Vector{G}(undef, length(zs))
    for (i, z) in enumerate(zs)
        w[i], R[i], ψ[i], w0[i] = gauss_parameters(gauss, z)
    end
    return w, R, ψ, w0
end

"""
    electric_field(gauss::GaussianBeamlet, r, z)

Calculates the electric field phasor [V/m] of `gauss` at the radial and longitudinal positions `r` and `z`.
"""
function electric_field(gauss::GaussianBeamlet, r, z)
    point, index = point_on_beam(gauss, z)
    w, R, ψ, w0 = gauss_parameters(gauss, z, hint = (point, index))
    k = wave_number(wavelength(gauss))
    # Calculate new local field strength based on E0*w0 = const.
    E0 = beam_amplitude(gauss) * (beam_waist(gauss) / w0)
    return electric_field(r, z, E0, w0, w, k, ψ, R)
end

"""
    isparaxial(system, gb::GaussianBeamlet, threshold=π/4)

Tests the angle between the waist and divergence beams and refractive surfaces.
A target threshold of π/4 or 45° is assumed before abberations become dominant.
"""
isparaxial(system::AbstractSystem, gb::GaussianBeamlet, threshold::Real = π / 4) = isparaxial(system,
    gb.waist,
    threshold) & isparaxial(system,
    gb.divergence,
    threshold)

"""
    istilted(system::System, gb::GaussianBeamlet)

Tests if refractive elements are tilted with respect to the beamlet optical axis, i.e. introduce simple astigmatism.
"""
istilted(system::AbstractSystem, gb::GaussianBeamlet) = !isparaxial(system, gb.chief, 0)

function isparentbeam(beam::GaussianBeamlet, ray_id)
    c = isparentbeam(beam.chief, ray_id)
    w = isparentbeam(beam.waist, ray_id)
    d = isparentbeam(beam.divergence, ray_id)
    return any((c, w, d))
end<|MERGE_RESOLUTION|>--- conflicted
+++ resolved
@@ -1,7 +1,6 @@
 """
     GaussianBeamlet{T} <: AbstractBeam{T, Ray{T}}
 
-<<<<<<< HEAD
 Ray representation of the **stigmatic** Gaussian beam as per J. Arnaud (1985). The beam quality `M2` is fully considered via the divergence angle. 
 Formalism for beam parameter calculation based on publications:
 
@@ -32,10 +31,6 @@
     It is assumed, but not forbidden, that the optical system contains non-symmetric optical elements that cause the beam to obtain
     astigmatism or higher-order abberations. These can not be represented by the `GaussianBeamlet`.
     Refer to **FIXME** for more information.
-=======
-Ray representation of the **stigmatic** Gaussian beam as per J. Arnaud (1985).
-The beam quality `M2` is fully considered via the divergence angle.
->>>>>>> 7fdd995e
 """
 mutable struct GaussianBeamlet{T} <: AbstractBeam{T, Ray{T}}
     id::UUID
@@ -251,14 +246,88 @@
 
 """
     gauss_parameters(gauss::GaussianBeamlet, z; hint::=nothing)
+    paraprincipal_ray_parameters(c::AbstractRay, w::AbstractRay, d::AbstractRay, p0)
+
+Calculates the heights and slopes of the waist and divergence ray as per the publication:
+
+**DeJager, Donald, and Mark Noethen. "Gaussian beam parameters that use Coddington-based Y-Nu paraprincipal ray tracing." Applied Optics 31.13 (1992): 2199-2205.**
+
+To calculate a signed slope in 3D, the vector between p0 and the orthogonal point on the div./waist ray is used as a reference, yielding an angle around 90°.
+Larger than 90° is treated as a positive slope and vice versa. This method fails if the div. or waist ray height is zero, which occurs at beam waists!
+
+# Arguments
+- `c`: [`AbstractRay`](@ref) representing the chief ray
+- `w`: [`AbstractRay`](@ref) representing the waist ray
+- `d`: [`AbstractRay`](@ref) representing the divergence ray
+- `p0`: point on chief ray for which the ray heights and slopes are calculated
+
+# Returns
+- `h_w`: waist ray height
+- `s_w`: waist ray slope
+- `h_d`: div. ray height
+_ `s_d`: div. ray slope
+"""
+function paraprincipal_ray_parameters(c::AbstractRay, w::AbstractRay, d::AbstractRay, p0)
+    # waist ray height and slope at point p0 along chief ray
+    l = line_plane_distance3d(p0, direction(c), position(w), direction(w))
+    y = position(w) + l * direction(w) - p0
+    h_w = norm(y)
+    y /= h_w
+    s_w = tan(π / 2 - angle3d(y, direction(w)))
+    # divergence ray height and slope at point p0 along chief ray
+    l = line_plane_distance3d(p0, direction(c), position(d), direction(d))
+    y = position(d) + l * direction(d) - p0
+    h_d = norm(y)
+    y /= h_d
+    s_d = tan(π / 2 - angle3d(y, direction(d)))
+    return h_w, s_w, h_d, s_d
+end
+
+"""
+    gauss_parameters(c::AbstractRay, w::AbstractRay, d::AbstractRay, p0)
+
+Calculates the parameters of the stigmatic Gaussian beam as described by D. DeJager (1992).
+
+# Arguments
+- `c`: [`AbstractRay`](@ref) representing the chief ray
+- `w`: [`AbstractRay`](@ref) representing the waist ray
+- `d`: [`AbstractRay`](@ref) representing the divergence ray
+- `p0`: point on chief ray for which the ray heights and slopes are calculated
+
+# Returns
+- `w`: local radius
+- `R`: curvature, i.e. 1/r where r is the radius of curvature
+- `ψ`: Gouy phase (note that -atan definition is used)
+- `w0`: local beam waist radius
+- `Hn`: optical invariant H divided by ref. index n
+"""
+function gauss_parameters(c::AbstractRay, w::AbstractRay, d::AbstractRay, p0)
+    # heights and slopes, optical invariant H/n
+    h_w, s_w, h_d, s_d = paraprincipal_ray_parameters(c, w, d, p0) 
+    Hn = abs(h_w * s_d - h_d * s_w)
+    # beam parameters
+    E_kt = h_d * s_d + h_w * s_w
+    F_kt = sqrt(s_d^2 + s_w^2)
+    w = sqrt(h_d^2 + h_w^2)
+    R = E_kt / w^2
+    z = E_kt / F_kt^2
+    ψ = -atan(1, √(1 / (R * z) - 1))
+    w0 = Hn / F_kt
+    # Catch NaNs at beam waist and correct Gouy phase sign based on curvature sign
+    isnan(R) ? R = zero(R) : nothing
+    isnan(ψ) ? ψ = zero(ψ) : nothing
+    isnan(w0) ? w0 = w : nothing
+    R < 0 ? ψ = -ψ : nothing
+    return w, R, ψ, w0, Hn
+end
+
+"""
+    gauss_parameters(gauss::GaussianBeamlet, z; hint::=nothing)
 
 Calculate the local waist radius and Gouy phase of an unastigmatic Gaussian beamlet at a specific distance `z` based on the method of J. Arnaud (1985) and D. DeJager (1992).
 
 # Arguments
-<<<<<<< HEAD
-
-=======
->>>>>>> 7fdd995e
+
 - `gauss`: the GaussianBeamlet for which parameters are to be calculated.
 - `z`: the position along the beam at which to calculate the parameters.
 - `hint`: an optional hint parameter `Union{Nothing, Tuple{Int, Vector{<:Real}}}` for the relevant point/index of the appropriate beam segment. If not provided, the function will automatically select the ray.
@@ -279,6 +348,7 @@
         p0, index = hint
     end
     
+    
     chief = gauss.chief.rays[index]
     div = gauss.divergence.rays[index]
     waist = gauss.waist.rays[index]
@@ -292,6 +362,7 @@
     if !isapprox(Hn, λ / π, atol = 1e-6)
         println("H/n not fulfilled at z=$z")
     end
+    
     
     return w, R, ψ, w0
 end
