--- conflicted
+++ resolved
@@ -73,11 +73,7 @@
 λ = 632.8e-9
 w0 = 0.65e-3 / 2
 
-<<<<<<< HEAD
-θ_spec = 1.4e-3 / 2  # half-angle
-=======
 θ_spec = 1.4e-3 / 2  # half-angle in mrad
->>>>>>> 05e1ec1e
 θ_ideal = BeamletOptics.divergence_angle(λ, w0, 1)
 
 M2 = θ_spec / θ_ideal
