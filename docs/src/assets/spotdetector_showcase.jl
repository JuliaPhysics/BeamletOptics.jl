--- conflicted
+++ resolved
@@ -31,13 +31,7 @@
 
 t1 = @timed solve_system!(system, cs)
 
-for i = 1:50:length(BeamletOptics.beams(cs))
-<<<<<<< HEAD
-    render_beam!(system_ax, BeamletOptics.beams(cs)[i], color=:blue, show_pos=true)
-=======
-    render!(system_ax, BeamletOptics.beams(cs)[i], color=:blue, show_pos=true)
->>>>>>> e3443ff0
-end
+render!(system_ax, cs, color=:blue, show_pos=true, render_every=50)
 
 ## render diagram
 spot_fig = Figure(size=(600,400))
